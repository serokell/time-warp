{-# LANGUAGE FlexibleInstances     #-}
{-# LANGUAGE MultiParamTypeClasses #-}
{-# LANGUAGE Rank2Types            #-}
{-# LANGUAGE ScopedTypeVariables   #-}
{-# LANGUAGE TemplateHaskell       #-}
{-# LANGUAGE TupleSections         #-}
{-# LANGUAGE TypeFamilies          #-}
{-# LANGUAGE TypeSynonymInstances  #-}
{-# LANGUAGE UndecidableInstances  #-}
{-# LANGUAGE ViewPatterns          #-}

-- |
-- Module      : Control.TimeWarp.Rpc.Transfer
-- Copyright   : (c) Serokell, 2016
-- License     : GPL-3 (see the file LICENSE)
-- Maintainer  : Ivanov Kostia <martoon.391@gmail.com>
-- Stability   : experimental
-- Portability : POSIX, GHC

module Control.TimeWarp.Rpc.Transfer
       ( Transfer (..)
       , TransferException (..)
       , runTransfer
       , runTransferS

       , Settings (..)
       , transferSettings
       , queueSize
       , reconnectPolicy

       -- TODO: do smth with this
       , JobManager
       , mkJobManager
       , addJob
       , interruptAllJobs
       , awaitAllJobs
       , stopAllJobs
       , addManagerAsJob
       , addThreadJob
       ) where

import qualified Control.Concurrent                 as C
import           Control.Concurrent.MVar            (MVar, modifyMVar, newMVar)
import           Control.Concurrent.STM             (STM, atomically, check)
import qualified Control.Concurrent.STM.TBMChan     as TBM
<<<<<<< HEAD
import qualified Control.Concurrent.STM.TChan       as TC
import qualified Control.Concurrent.STM.TVar        as TV
import           Control.Lens                       (at, at, each, makeLenses, use, view,
                                                     (&), (.=), (.~), (<<+=), (<<.=),
                                                     (?=), (^.), (^..))
import           Control.Monad                      (forM_, forever, unless, when)
import           Control.Monad.Base                 (MonadBase)
import           Control.Monad.Catch                (Exception, MonadCatch,
                                                     MonadMask (mask), MonadThrow (..),
                                                     bracket, bracketOnError, catchAll,
                                                     finally, handleAll, onException,
                                                     throwM)
=======
import           Control.Concurrent.STM.TChan       as TC
import           Control.Concurrent.STM.TVar        as TV
import           Control.Lens                       (at, each, makeLenses, use, view,
                                                     (.=), (<<+=), (?=), (^..))
import           Control.Monad                      (forM_, forever, guard, unless, when)
import           Control.Monad.Base                 (MonadBase)
import           Control.Monad.Catch                (Exception, MonadCatch, MonadMask,
                                                     MonadThrow (..), bracket,
                                                     bracketOnError, catchAll, finally,
                                                     handleAll, mask, throwM)
>>>>>>> 6477abbe
import           Control.Monad.Morph                (hoist)
import           Control.Monad.Reader               (ReaderT (..), ask)
import           Control.Monad.State                (State, StateT (..), runState,
                                                     runStateT)
import           Control.Monad.Trans                (MonadIO (..), lift)
import           Control.Monad.Trans.Control        (MonadBaseControl (..))
import qualified Data.ByteString                    as BS
import qualified Data.ByteString.Lazy               as BL
import           Data.Conduit                       (Sink, Source, ($$))
import           Data.Conduit.Binary                (sinkLbs, sourceLbs)
import           Data.Conduit.Network               (sinkSocket, sourceSocket)
import           Data.Conduit.TMChan                (sinkTBMChan, sourceTBMChan)
import qualified Data.IORef                         as IR
import           Data.List                          (intersperse)
import qualified Data.Map                           as M
import           Data.Maybe                         (fromJust, isJust)
import           Data.Streaming.Network             (acceptSafe, bindPortTCP,
                                                     getSocketFamilyTCP)
import           Data.Text                          (Text)
import           Data.Text.Buildable                (Buildable (build), build)
import           Data.Text.Encoding                 (decodeUtf8)
import           Data.Tuple                         (swap)
import           Data.Typeable                      (Typeable)
import           Formatting                         (bprint, builder, int, sformat, shown,
                                                     stext, string, (%))
-- import           GHC.IO.Exception                   (IOException (IOError), ioe_errno)
import qualified Network.Socket                     as NS

import           Control.TimeWarp.Logging           (LoggerNameBox, WithNamedLogger,
                                                     logDebug, logError, logInfo,
                                                     logWarning)
import           Control.TimeWarp.Rpc.MonadTransfer (Binding (..), MonadTransfer (..),
                                                     NetworkAddress, Port,
                                                     ResponseContext (..), ResponseT,
                                                     commLog, runResponseT, runResponseT,
                                                     sendRaw)
import           Control.TimeWarp.Timed             (Microsecond, MonadTimed, ThreadId,
                                                     TimedIO, for, fork, fork_, interval,
                                                     killThread, myThreadId, sec, wait)


-- * Related datatypes

-- ** Exceptions

data TransferException = AlreadyListeningOutbound Text
    deriving (Show, Typeable)

instance Exception TransferException

instance Buildable TransferException where
    build (AlreadyListeningOutbound addr) =
        bprint ("Already listening at outbound connection to "%stext) addr


data PeerClosedConnection = PeerClosedConnection
    deriving (Show, Typeable)

instance Exception PeerClosedConnection

instance Buildable PeerClosedConnection where
    build _ = "Peer closed connection"


-- * Job manager

type JobId = Int

type JobInterrupter m = m ()

type MarkJobFinished m = m ()

data JobsState m = JobsState
    { _jmIsClosed :: Bool
      -- ^ whether close had been invoked
    , _jmJobs     :: M.Map JobId (JobInterrupter m)
      -- ^ map with currently active jobs
    , _jmCounter  :: JobId
      -- ^ total number of allocated jobs ever
    }
$(makeLenses ''JobsState)

-- | Keeps set of jobs. Allows to stop jobs and wait till all of them finish.
type JobManager m = TV.TVar (JobsState m)

mkJobManager :: MonadIO m => m (JobManager m0)
mkJobManager = liftIO . TV.newTVarIO $
    JobsState
    { _jmIsClosed = False
    , _jmJobs     = M.empty
    , _jmCounter  = 0
    }

modifyTVarS :: TV.TVar s -> State s a -> STM a
modifyTVarS t st = do
    s <- TV.readTVar t
    let (a, s') = runState st s
    TV.writeTVar t s'
    return a

-- | Remembers and starts given action.
-- Once `interruptAllJobs` called on this manager, if job is not completed yet,
-- `JobInterrupter` is invoked.
--
-- Given job *must* invoke given `MarkJobFinished` upon finishing, even if it was
-- interrupted.
--
-- If manager is already stopped, action would not start, and `JobInterrupter` would be
-- invoked.
addJob :: MonadIO m
       => JobManager m -> JobInterrupter m -> (MarkJobFinished m -> m ()) -> m ()
addJob manager stopper action = do
    jidm <- liftIO . atomically $ do
        st <- TV.readTVar manager
        let closed = st ^. jmIsClosed
        if closed
            then return Nothing
            else modifyTVarS manager $ do
                    no <- jmCounter <<+= 1
                    jmJobs . at no ?= stopper
                    return $ Just no
    maybe stopper (action . markReady) jidm
  where
    markReady jid = liftIO . atomically $ do
        st <- TV.readTVar manager
        TV.writeTVar manager $ st & jmJobs . at jid .~ Nothing

-- | Invokes `JobInterrupter`s for all incompleted jobs.
-- Has no effect on second call.
interruptAllJobs :: MonadIO m => JobManager m -> m ()
interruptAllJobs m = do
    jobs <- liftIO . atomically $ modifyTVarS m $ do
        wasClosed <- jmIsClosed <<.= True
        if wasClosed
            then return M.empty
            else use jmJobs
    sequence_ jobs

-- | Waits for all registered jobs to invoke `MaskForJobFinished`.
awaitAllJobs :: MonadIO m => JobManager m -> m ()
awaitAllJobs m =
    liftIO . atomically $ check . M.null . view jmJobs =<< TV.readTVar m

-- | Interrupts and then awaits for all jobs to complete.
stopAllJobs :: MonadIO m => JobManager m -> m ()
stopAllJobs m = interruptAllJobs m >> awaitAllJobs m

-- | Add second manager as a job to first manager.
addManagerAsJob :: MonadIO m => JobManager m -> JobManager m -> m ()
addManagerAsJob manager managerJob =
    addJob manager (stopAllJobs managerJob) (awaitAllJobs managerJob >>)

-- | Adds job executing in another thread, where interrupting kills the thread.
addThreadJob :: (MonadIO m,  MonadMask m, MonadTimed m) => JobManager m -> m () -> m ()
addThreadJob manager action =
    mask $
        \unmask -> fork_ $ do
            tid <- myThreadId
            addJob manager (killThread tid) $
                finally $ unmask action


-- ** Connections

-- | Textual representation of peer node. For debugging purposes only.
type PeerAddr = Text

data OutputConnection = OutputConnection
    { outConnSend     :: forall m . (MonadIO m, MonadMask m)
                      => Source m BS.ByteString -> m ()
      -- ^ Function to send all data produced by source
    , outConnRec      :: forall m . (MonadIO m, MonadMask m, MonadTimed m,
                                     WithNamedLogger m)
                      => Sink BS.ByteString (ResponseT m) () -> m (m ())
      -- ^ Function to stark sink-listener, returns synchronous closer
    , outConnClose    :: forall m . MonadIO m
                      => m ()
      -- ^ Closes socket, prevent any further manupulations
      -- with message queues
    , outConnAddr     :: PeerAddr
      -- ^ Address of socket on other side of net
    }


-- ** Settings

type FailsInRow = Int

data Settings = Settings
    { _queueSize       :: Int
    , _reconnectPolicy :: forall m . (WithNamedLogger m, MonadIO m)
                       => FailsInRow -> m (Maybe Microsecond)
    }
$(makeLenses ''Settings)

-- | Default settings, you can use it like @transferSettings { _queueSize = 1 }@
transferSettings :: Settings
transferSettings = Settings
    { _queueSize = 100
    , _reconnectPolicy =
        \failsInRow -> return $ guard (failsInRow < 3) >> Just (interval 3 sec)
    }


-- ** Manager

data Manager = Manager
    { _outputConn :: M.Map NetworkAddress OutputConnection
    }
$(makeLenses ''Manager)

initManager :: Manager
initManager =
    Manager
    { _outputConn = M.empty
    }


-- ** SocketFrame

-- | Keeps data which helps to improve socket to smart socket.
data SocketFrame = SocketFrame
    { sfPeerAddr  :: PeerAddr
    -- ^ Peer address, for debuging purposes only
    , sfInBusy    :: TV.TVar Bool
    -- ^ Whether someone already listens on this socket
    , sfInChan    :: TBM.TBMChan BS.ByteString
    -- ^ For incoming packs of bytes
    , sfOutChan   :: TBM.TBMChan (BL.ByteString, IO ())
     -- ^ For (packs of bytes to send, notification when bytes passed to socket)
    , sfIsClosed  :: TV.TVar Bool
    -- ^ Whether @close@ hhas been invoked
    , sfIsClosedF :: TV.TVar Bool
    -- ^ Whether socket is really closed and resources released
    }

mkSocketFrame :: MonadIO m => Settings -> PeerAddr -> m SocketFrame
mkSocketFrame settings sfPeerAddr = liftIO $ do
    sfInBusy    <- TV.newTVarIO False
    sfInChan    <- TBM.newTBMChanIO (_queueSize settings)
    sfOutChan   <- TBM.newTBMChanIO (_queueSize settings)
    sfIsClosed  <- TV.newTVarIO False
    sfIsClosedF <- TV.newTVarIO False
    return SocketFrame{..}

-- | Makes sender function in terms of @MonadTransfer@ for given `SocketFrame`.
-- This action is synchronous, it finishes ones data produced by given source is
-- fully consumed by socket.
sfSend :: MonadIO m
       => SocketFrame -> Source m BS.ByteString -> m ()
sfSend SocketFrame{..} src = do
    lbs <- src $$ sinkLbs
    (notifier, awaiter) <- mkMonitor
    liftIO . atomically . TBM.writeTBMChan sfOutChan $ (lbs, atomically notifier)

    -- wait till data get consumed by socket, but immediatelly quit on socket close.
    liftIO . atomically $ do
        closed <- TV.readTVar sfIsClosed
        unless closed awaiter
  where
    mkMonitor = do
        t <- liftIO $ TV.newTVarIO False
        return ( TV.writeTVar t True
               , check =<< TV.readTVar t
               )

-- | Constructs function which allows infinitelly listens on given `SocketFrame` in terms of
-- `MonadTransfer`.
-- Attempt to use this function twice will end with `AlreadyListeningOutbound` error.
sfReceive :: (MonadIO m, MonadMask m, MonadTimed m, WithNamedLogger m)
          => SocketFrame ->  Sink BS.ByteString (ResponseT m) () -> m (m ())
sfReceive sf@SocketFrame{..} sink = do
    busy <- liftIO . atomically $ TV.swapTVar sfInBusy True
    when busy $ throwM $ AlreadyListeningOutbound sfPeerAddr

    liClosed <- liftIO $ TV.newTVarIO False
    ltid <- fork $ logOnErr $  -- TODO: disconnect / reconnect on error?
        flip finally (liftIO . atomically $ TV.writeTVar liClosed True) $ do
            flip runResponseT (sfResponseCtx sf) $
                sourceTBMChan sfInChan $$ sink
            commLog . logDebug $ sformat ("Listening on socket to "%stext%
                                          " happily stopped") sfPeerAddr

    fork_ $ do
        liftIO . atomically $ check =<< TV.readTVar sfIsClosed
        wait (for 3 sec)
        c <- liftIO . atomically $ TV.readTVar liClosed
        unless c $ do
            commLog . logDebug $
                sformat ("While closing socket to "%stext%" listener "%
                         "worked for too long, closing with no regard to it") sfPeerAddr
            killThread ltid
            liftIO . atomically $ TV.writeTVar liClosed True
    return $ do
        sfClose sf
        liftIO . atomically $
            check =<< ((&&) <$> TV.readTVar sfIsClosedF <*> TV.readTVar liClosed)

sfClose :: MonadIO m => SocketFrame -> m ()
sfClose SocketFrame{..} = liftIO . atomically $ do
    TV.writeTVar sfIsClosed True
    TBM.closeTBMChan sfInChan
    TBM.closeTBMChan sfOutChan
    clearInChan
  where
    clearInChan = TBM.tryReadTBMChan sfInChan >>= maybe (return ()) (const clearInChan)

sfOutputConn :: SocketFrame -> OutputConnection
sfOutputConn sf =
    OutputConnection
    { outConnSend  = sfSend sf
    , outConnRec   = sfReceive sf
    , outConnClose = sfClose sf
    , outConnAddr  = sfPeerAddr sf
    }

sfResponseCtx :: SocketFrame -> ResponseContext
sfResponseCtx sf =
    ResponseContext
    { respSend     = sfSend sf
    , respClose    = sfClose sf
    , respPeerAddr = sfPeerAddr sf
    }

-- | Starts workers, which connect channels in `SocketFrame` with real `NS.Socket`.
-- If error in any worker occured, it's propagaded.
sfProcessSocket :: (MonadIO m, MonadMask m, MonadTimed m)
                => SocketFrame -> NS.Socket -> m ()
sfProcessSocket SocketFrame{..} sock = do
    -- TODO: rewrite to async when MonadTimed supports it
    -- create channel to notify about error
    eventChan  <- liftIO TC.newTChanIO
    -- create worker threads
    stid <- fork $ reportErrors eventChan foreverSend
    rtid <- fork $ reportErrors eventChan foreverRec
    -- check whether @isClosed@ keeps @True@
    ctid <- fork $ do
        liftIO . atomically $ check =<< TV.readTVar sfIsClosed
        liftIO . atomically $
            TC.writeTChan eventChan $ Right ()
        mapM_ killThread [stid, rtid]
    -- wait for error messages
    let onError e = do
            mapM_ killThread [stid, rtid, ctid]
            throwM e
    event <- liftIO . atomically $ TC.readTChan eventChan
    -- Left - worker error, Right - get closed
    either onError return event
    -- at this point workers are stopped
  where
    foreverSend = do
        datm <- liftIO . atomically $ TBM.readTBMChan sfOutChan
        forM_ datm $
            \dat@(bs, notif) -> do
                mask $ \unmask -> do
                    let pushback = liftIO . atomically $ TBM.unGetTBMChan sfOutChan dat
                    unmask (sourceLbs bs $$ sinkSocket sock) `onException` pushback
                    -- TODO: if get async exception here   ^, will send msg twice
                    liftIO notif
                foreverSend

    foreverRec = do
        hoist liftIO (sourceSocket sock) $$ sinkTBMChan sfInChan False
        isClosed <- liftIO $ TV.readTVarIO sfIsClosed
        unless isClosed $
            throwM PeerClosedConnection

    reportErrors eventChan action =
        catchAll action $ liftIO . atomically . TC.writeTChan eventChan . Left


-- * Transfer

newtype Transfer a = Transfer
    { getTransfer :: ReaderT Settings (ReaderT (MVar Manager) (LoggerNameBox TimedIO)) a
    } deriving (Functor, Applicative, Monad, MonadIO, MonadBase IO,
                MonadThrow, MonadCatch, MonadMask, MonadTimed, WithNamedLogger)

type instance ThreadId Transfer = C.ThreadId

-- | Run with specified settings
runTransferS :: Settings -> Transfer a -> LoggerNameBox TimedIO a
runTransferS s t = do m <- liftIO (newMVar initManager)
                      flip runReaderT m $ flip runReaderT s $ getTransfer t

runTransfer :: Transfer a -> LoggerNameBox TimedIO a
runTransfer = runTransferS transferSettings

modifyManager :: StateT Manager IO a -> Transfer a
modifyManager how = Transfer . lift $
    ask >>= liftIO . flip modifyMVar (fmap swap . runStateT how)


-- * Logic

buildSockAddr :: NS.SockAddr -> PeerAddr
buildSockAddr (NS.SockAddrInet port host) =
    let buildHost = mconcat . intersperse "."
                  . map build . (^.. each) . NS.hostAddressToTuple
    in  sformat (builder%":"%int) (buildHost host) port

buildSockAddr (NS.SockAddrInet6 port _ host _) =
    let buildHost6 = mconcat . intersperse "."
                   . map build . (^.. each) . NS.hostAddress6ToTuple
    in  sformat (builder%":"%int) (buildHost6 host) port

buildSockAddr (NS.SockAddrUnix addr) = sformat string addr

buildSockAddr (NS.SockAddrCan addr) = sformat ("can:"%int) addr

buildNetworkAddress :: NetworkAddress -> PeerAddr
buildNetworkAddress (host, port) = sformat (stext%":"%int) (decodeUtf8 host) port

listenInbound :: Port
              -> Sink BS.ByteString (ResponseT Transfer) ()
              -> Transfer (Transfer ())
listenInbound (fromIntegral -> port) sink = do
    -- whether `close` was invoked
    isClosed  <- liftIO . atomically $ TV.newTVar False
    let unlessClosed act = liftIO (TV.readTVarIO isClosed) >>= flip unless act
    -- stoppers
    -- TODO: remove stoppers / awaiters when they are not more needed
<<<<<<< HEAD
    stoppers  <- liftIO . atomically $ TV.newTVar []
    let addStopper s = liftIO . atomically $ TV.modifyTVar' stoppers (s:)
    -- waiters till resources cleaned
    awaiters  <- liftIO . atomically $ TV.newTVar []
    let addAwaiter = liftIO . atomically $ do
            t <- TV.newTVar False
            TV.modifyTVar' awaiters $ (:) $ liftIO . atomically $ check =<< TV.readTVar t
            return $ atomically $ TV.writeTVar t True
=======
    stoppers  <- liftIO . atomically $ newTVar []
    let addStopper s = liftIO . atomically $ modifyTVar' stoppers (s:)
    -- waiters till resources cleaned
    awaiters  <- liftIO . atomically $ TV.newTVar []
    let addAwaiter = liftIO . atomically $ do
            t <- newTVar False
            modifyTVar' awaiters $ (:) $ liftIO . atomically $ check =<< readTVar t
            return $ atomically $ writeTVar t True
>>>>>>> 6477abbe

    -- launch server
    bracketOnError (liftIO $ bindPortTCP port "*") (liftIO . NS.close) $
        \lsocket -> mask $ \unmask -> do
            markReady <- liftIO <$> addAwaiter
            sid <- fork . flip finally (liftIO $ NS.close lsocket) . unmask $
                logOnServeErr unlessClosed $
                    serve lsocket unlessClosed addStopper addAwaiter `finally` markReady
<<<<<<< HEAD
            addStopper $ killThread sid

    -- closer
    return $ do
        liftIO . atomically $ TV.writeTVar isClosed True
        commLog . logDebug $
            sformat ("Stopping server at "%int) port
        sequence_ =<< liftIO (TV.readTVarIO stoppers)
        sequence_ =<< liftIO (TV.readTVarIO awaiters)
        commLog . logDebug $
            sformat ("Server at "%int%" fully stopped") port
  where
    serve lsocket unlessClosed addStopper addAwaiter = forever $
        bracketOnError (liftIO $ acceptSafe lsocket) (liftIO . NS.close . fst) $
            \(sock, addr) -> mask $
                \unmask -> fork_ $ do
                    markReady <- addAwaiter
                    unmask (processSocket sock addr unlessClosed addStopper)
                            `finally` liftIO (NS.close sock >> markReady)

    logOnServeErr unlessClosed = handleAll $ unlessClosed . logError .
        sformat ("Server at port "%int%" stopped with error "%shown) port

    -- makes socket work, finishes once it's fully shutdown
    processSocket sock peerAddr unlessClosed addStopper = do
        liftIO $ NS.setSocketOption sock NS.ReuseAddr 1

=======
            addStopper =<< actionToIO (killThread sid)

    -- closer
    logClose  <- actionToIO $ commLog . logDebug $
        sformat ("Stopping server at "%int) port
    logClosed <- actionToIO $ commLog . logDebug $
        sformat ("Server at "%int%" fully stopped") port
    return $ do
        liftIO . atomically $ TV.writeTVar isClosed True
        logClose
        sequence_ =<< TV.readTVarIO stoppers
        sequence_ =<< TV.readTVarIO awaiters
        logClosed
  where
    saveConn _ = do
        let conn =
                InputConnection
                { -- _inConnClose = NS.close sock
                }
        modifyManager $ do
            connId <- inputConnCounter <<+= 1
            inputConn . at connId .= Just conn

    serve lsocket unlessClosed addStopper addAwaiter = forever $
        bracketOnError (liftIO $ acceptSafe lsocket) (liftIO . NS.close . fst) $
            \(sock, addr) -> mask $
                \unmask -> fork_ $ do
                    markReady <- addAwaiter
                    unmask (processSocket sock addr unlessClosed addStopper)
                            `finally` liftIO (NS.close sock >> markReady)

    logOnServeErr unlessClosed = handleAll $ unlessClosed . logError .
        sformat ("Server at port "%int%" stopped with error "%shown) port

    -- makes socket work, finishes once it's fully shutdown
    processSocket sock peerAddr unlessClosed addStopper = do
        liftIO $ NS.setSocketOption sock NS.ReuseAddr 1
        saveConn sock

>>>>>>> 6477abbe
        settings <- Transfer ask
        sf <- mkSocketFrame settings $ buildSockAddr peerAddr
        -- start listener, which works in another thread
        stopper <- sfReceive sf sink
<<<<<<< HEAD
        addStopper stopper
=======
        addStopper =<< actionToIO (liftIO stopper)
>>>>>>> 6477abbe
        -- start `SocketFrame`'s' workers
        unlessClosed $ startProcessing sf unlessClosed $ do
            sfProcessSocket sf sock
            commLog . logInfo $
                sformat ("Happily closing input connection "%int%" <- "%stext)
                port (sfPeerAddr sf)

        -- here socket processing stopped, release resources
<<<<<<< HEAD
        liftIO . atomically $ TV.writeTVar (sfIsClosedF sf) True
        stopper
=======
        liftIO . atomically $ writeTVar (sfIsClosedF sf) True
        liftIO stopper
>>>>>>> 6477abbe

    startProcessing sf unlessClosed action =
        catchAll action $ unlessClosed . commLog . logWarning .
            sformat ("Error in server socket "%int%" connected with "%stext%": "%shown)
                port (sfPeerAddr sf)
<<<<<<< HEAD
=======

-- Here is hack to use @IO ()@ as closer, not @m ()@, for now. TODO: remove
actionToIO :: (MonadIO m, MonadTimed m) => m () -> m (IO ())
actionToIO a = do
    m <- liftIO newEmptyMVar
    fork_ $ liftIO (takeMVar m) >> a
    return $ putMVar m ()
>>>>>>> 6477abbe

-- | Listens for incoming bytes on outbound connection.
-- Listening would occur until sink gets closed. Killing this thread won't help here.
-- Attempt to listen on socket which is already being listened causes exception.
-- Subscribtions could be implemented at layer above, where we operate with messages.
listenOutbound :: NetworkAddress
               -> Sink BS.ByteString (ResponseT Transfer) ()
               -> Transfer (Transfer ())
listenOutbound addr sink = do
    conn <- getOutConnOrOpen addr
    outConnRec conn sink

logOnErr :: (WithNamedLogger m, MonadIO m, MonadCatch m) => m () -> m ()
logOnErr = handleAll $ \e ->
    commLog . logDebug $ sformat ("Server error: "%shown) e


getOutConnOrOpen :: NetworkAddress -> Transfer OutputConnection
getOutConnOrOpen addr@(host, fromIntegral -> port) =
    mask $
        \unmask -> do
            (conn, sfm) <- ensureConnExist
            forM_ sfm $
                \sf -> fork_ $
                    unmask (startWorker sf) `finally` releaseConn sf
            return conn
  where
    addrName = buildNetworkAddress addr

    ensureConnExist = do
        settings <- Transfer ask
        modifyManager $ do
            existing <- use $ outputConn . at addr
            if isJust existing
                then
                    return (fromJust existing, Nothing)
                else do
                    sf <- mkSocketFrame settings addrName
                    let conn = sfOutputConn sf
                    outputConn . at addr ?= conn
                    return (conn, Just sf)

    startWorker sf = do
        failsInRow <- liftIO $ IR.newIORef 0
        withRecovery sf failsInRow $
            bracket (liftIO $ fst <$> getSocketFamilyTCP host port NS.AF_UNSPEC)
                    (liftIO . NS.close) $
                    \sock -> do
                        liftIO $ IR.writeIORef failsInRow 0
                        sfProcessSocket sf sock

<<<<<<< HEAD
    withRecovery sf action = catchAll action $ \e -> do
        closed <- liftIO . atomically $ TV.readTVar (sfIsClosed sf)
        unless closed $ do
            commLog . logWarning $
                sformat ("Error while working with socket to "%stext%": "%shown)
                    addrName e
=======
    withRecovery sf failsInRow action = catchAll action $ \e -> do
        closed <- liftIO . atomically $ readTVar (sfIsClosed sf)
        unless closed $ do
            commLog . logWarning $
                sformat ("Error while working with socket to "%shown%": "%shown) addr e

>>>>>>> 6477abbe
            reconnect <- Transfer $ view reconnectPolicy
            fails <- liftIO $ succ <$> IR.readIORef failsInRow
            liftIO $ IR.writeIORef failsInRow fails
            maybeReconnect <- reconnect fails
            case maybeReconnect of
                Nothing ->
                    commLog . logWarning $
<<<<<<< HEAD
                        sformat ("Reconnection policy = don't reconnect "%stext%
                                 ", closing connection") addrName
                    throwM e
=======
                        sformat ("Can't connect to "%shown%", closing connection") addr
>>>>>>> 6477abbe
                Just delay -> do
                    commLog . logWarning $
                        sformat ("Reconnect in "%shown) delay
                    wait (for delay)
                    withRecovery sf failsInRow action

    releaseConn sf = do
        modifyManager $ outputConn . at addr .= Nothing
        liftIO . atomically $ TV.writeTVar (sfIsClosedF sf) True
        commLog . logDebug $
            sformat ("Socket to "%stext%" closed") addrName


instance MonadTransfer Transfer where
    sendRaw addr src = do
        conn <- getOutConnOrOpen addr
        liftIO $ outConnSend conn src

    listenRaw (AtPort   port) = listenInbound port
    listenRaw (AtConnTo addr) = listenOutbound addr

    -- closes asynchronuosly
    close addr = do
        maybeConn <- modifyManager . use $ outputConn . at addr
        liftIO $ forM_ maybeConn outConnClose


-- * Instances

instance MonadBaseControl IO Transfer where
    type StM Transfer a = StM (ReaderT (MVar Manager) TimedIO) a
    liftBaseWith io =
        Transfer $ liftBaseWith $ \runInBase -> io $ runInBase . getTransfer
    restoreM = Transfer . restoreM<|MERGE_RESOLUTION|>--- conflicted
+++ resolved
@@ -43,31 +43,18 @@
 import           Control.Concurrent.MVar            (MVar, modifyMVar, newMVar)
 import           Control.Concurrent.STM             (STM, atomically, check)
 import qualified Control.Concurrent.STM.TBMChan     as TBM
-<<<<<<< HEAD
 import qualified Control.Concurrent.STM.TChan       as TC
 import qualified Control.Concurrent.STM.TVar        as TV
 import           Control.Lens                       (at, at, each, makeLenses, use, view,
                                                      (&), (.=), (.~), (<<+=), (<<.=),
                                                      (?=), (^.), (^..))
-import           Control.Monad                      (forM_, forever, unless, when)
+import           Control.Monad                      (forM_, forever, guard, unless, when)
 import           Control.Monad.Base                 (MonadBase)
 import           Control.Monad.Catch                (Exception, MonadCatch,
                                                      MonadMask (mask), MonadThrow (..),
                                                      bracket, bracketOnError, catchAll,
                                                      finally, handleAll, onException,
                                                      throwM)
-=======
-import           Control.Concurrent.STM.TChan       as TC
-import           Control.Concurrent.STM.TVar        as TV
-import           Control.Lens                       (at, each, makeLenses, use, view,
-                                                     (.=), (<<+=), (?=), (^..))
-import           Control.Monad                      (forM_, forever, guard, unless, when)
-import           Control.Monad.Base                 (MonadBase)
-import           Control.Monad.Catch                (Exception, MonadCatch, MonadMask,
-                                                     MonadThrow (..), bracket,
-                                                     bracketOnError, catchAll, finally,
-                                                     handleAll, mask, throwM)
->>>>>>> 6477abbe
 import           Control.Monad.Morph                (hoist)
 import           Control.Monad.Reader               (ReaderT (..), ask)
 import           Control.Monad.State                (State, StateT (..), runState,
@@ -490,7 +477,6 @@
     let unlessClosed act = liftIO (TV.readTVarIO isClosed) >>= flip unless act
     -- stoppers
     -- TODO: remove stoppers / awaiters when they are not more needed
-<<<<<<< HEAD
     stoppers  <- liftIO . atomically $ TV.newTVar []
     let addStopper s = liftIO . atomically $ TV.modifyTVar' stoppers (s:)
     -- waiters till resources cleaned
@@ -499,16 +485,6 @@
             t <- TV.newTVar False
             TV.modifyTVar' awaiters $ (:) $ liftIO . atomically $ check =<< TV.readTVar t
             return $ atomically $ TV.writeTVar t True
-=======
-    stoppers  <- liftIO . atomically $ newTVar []
-    let addStopper s = liftIO . atomically $ modifyTVar' stoppers (s:)
-    -- waiters till resources cleaned
-    awaiters  <- liftIO . atomically $ TV.newTVar []
-    let addAwaiter = liftIO . atomically $ do
-            t <- newTVar False
-            modifyTVar' awaiters $ (:) $ liftIO . atomically $ check =<< readTVar t
-            return $ atomically $ writeTVar t True
->>>>>>> 6477abbe
 
     -- launch server
     bracketOnError (liftIO $ bindPortTCP port "*") (liftIO . NS.close) $
@@ -517,7 +493,6 @@
             sid <- fork . flip finally (liftIO $ NS.close lsocket) . unmask $
                 logOnServeErr unlessClosed $
                     serve lsocket unlessClosed addStopper addAwaiter `finally` markReady
-<<<<<<< HEAD
             addStopper $ killThread sid
 
     -- closer
@@ -544,57 +519,11 @@
     -- makes socket work, finishes once it's fully shutdown
     processSocket sock peerAddr unlessClosed addStopper = do
         liftIO $ NS.setSocketOption sock NS.ReuseAddr 1
-
-=======
-            addStopper =<< actionToIO (killThread sid)
-
-    -- closer
-    logClose  <- actionToIO $ commLog . logDebug $
-        sformat ("Stopping server at "%int) port
-    logClosed <- actionToIO $ commLog . logDebug $
-        sformat ("Server at "%int%" fully stopped") port
-    return $ do
-        liftIO . atomically $ TV.writeTVar isClosed True
-        logClose
-        sequence_ =<< TV.readTVarIO stoppers
-        sequence_ =<< TV.readTVarIO awaiters
-        logClosed
-  where
-    saveConn _ = do
-        let conn =
-                InputConnection
-                { -- _inConnClose = NS.close sock
-                }
-        modifyManager $ do
-            connId <- inputConnCounter <<+= 1
-            inputConn . at connId .= Just conn
-
-    serve lsocket unlessClosed addStopper addAwaiter = forever $
-        bracketOnError (liftIO $ acceptSafe lsocket) (liftIO . NS.close . fst) $
-            \(sock, addr) -> mask $
-                \unmask -> fork_ $ do
-                    markReady <- addAwaiter
-                    unmask (processSocket sock addr unlessClosed addStopper)
-                            `finally` liftIO (NS.close sock >> markReady)
-
-    logOnServeErr unlessClosed = handleAll $ unlessClosed . logError .
-        sformat ("Server at port "%int%" stopped with error "%shown) port
-
-    -- makes socket work, finishes once it's fully shutdown
-    processSocket sock peerAddr unlessClosed addStopper = do
-        liftIO $ NS.setSocketOption sock NS.ReuseAddr 1
-        saveConn sock
-
->>>>>>> 6477abbe
         settings <- Transfer ask
         sf <- mkSocketFrame settings $ buildSockAddr peerAddr
         -- start listener, which works in another thread
         stopper <- sfReceive sf sink
-<<<<<<< HEAD
         addStopper stopper
-=======
-        addStopper =<< actionToIO (liftIO stopper)
->>>>>>> 6477abbe
         -- start `SocketFrame`'s' workers
         unlessClosed $ startProcessing sf unlessClosed $ do
             sfProcessSocket sf sock
@@ -603,28 +532,13 @@
                 port (sfPeerAddr sf)
 
         -- here socket processing stopped, release resources
-<<<<<<< HEAD
         liftIO . atomically $ TV.writeTVar (sfIsClosedF sf) True
         stopper
-=======
-        liftIO . atomically $ writeTVar (sfIsClosedF sf) True
-        liftIO stopper
->>>>>>> 6477abbe
 
     startProcessing sf unlessClosed action =
         catchAll action $ unlessClosed . commLog . logWarning .
             sformat ("Error in server socket "%int%" connected with "%stext%": "%shown)
                 port (sfPeerAddr sf)
-<<<<<<< HEAD
-=======
-
--- Here is hack to use @IO ()@ as closer, not @m ()@, for now. TODO: remove
-actionToIO :: (MonadIO m, MonadTimed m) => m () -> m (IO ())
-actionToIO a = do
-    m <- liftIO newEmptyMVar
-    fork_ $ liftIO (takeMVar m) >> a
-    return $ putMVar m ()
->>>>>>> 6477abbe
 
 -- | Listens for incoming bytes on outbound connection.
 -- Listening would occur until sink gets closed. Killing this thread won't help here.
@@ -676,21 +590,12 @@
                         liftIO $ IR.writeIORef failsInRow 0
                         sfProcessSocket sf sock
 
-<<<<<<< HEAD
-    withRecovery sf action = catchAll action $ \e -> do
+    withRecovery sf failsInRow action = catchAll action $ \e -> do
         closed <- liftIO . atomically $ TV.readTVar (sfIsClosed sf)
         unless closed $ do
             commLog . logWarning $
                 sformat ("Error while working with socket to "%stext%": "%shown)
                     addrName e
-=======
-    withRecovery sf failsInRow action = catchAll action $ \e -> do
-        closed <- liftIO . atomically $ readTVar (sfIsClosed sf)
-        unless closed $ do
-            commLog . logWarning $
-                sformat ("Error while working with socket to "%shown%": "%shown) addr e
-
->>>>>>> 6477abbe
             reconnect <- Transfer $ view reconnectPolicy
             fails <- liftIO $ succ <$> IR.readIORef failsInRow
             liftIO $ IR.writeIORef failsInRow fails
@@ -698,13 +603,7 @@
             case maybeReconnect of
                 Nothing ->
                     commLog . logWarning $
-<<<<<<< HEAD
-                        sformat ("Reconnection policy = don't reconnect "%stext%
-                                 ", closing connection") addrName
-                    throwM e
-=======
                         sformat ("Can't connect to "%shown%", closing connection") addr
->>>>>>> 6477abbe
                 Just delay -> do
                     commLog . logWarning $
                         sformat ("Reconnect in "%shown) delay
