<<<<<<< HEAD
import           Control.Monad            (when)
import           Control.Monad.Trans      (liftIO)
import           GHC.IO.Encoding          (setLocaleEncoding, utf8)
=======
module Main where
>>>>>>> ac41cb5d

import           Control.Monad              (when)
import           Control.Monad.Trans        (liftIO)
import           GHC.IO.Encoding            (setLocaleEncoding, utf8)

import           Bench.Network.Commons      (MeasureEvent (..), Ping (..), Pong (..),
                                             logMeasure)
import           Control.TimeWarp.Rpc       (BinaryP (..), Binding (AtPort),
                                             Listener (..), listen, reply, runDialog,
                                             runTransfer)
import           Control.TimeWarp.Timed     (for, runTimedIO, sec, wait)
import           Options.Applicative.Simple (simpleOptions)
import           System.Wlog                (parseLoggerConfig, traverseLoggerConfig,
                                             usingLoggerName)

import           ReceiverOptions            (Args (..), argsParser)

main :: IO ()
main = do
    (Args {..}, ()) <-
        simpleOptions
            "cardano-node"
            "PoS prototype node"
            "Use it!"
            argsParser
            (return ())
    runNode "receiver" $ do
        case logConfig of
          Just config -> do
            loggerConfig <- parseLoggerConfig config
            traverseLoggerConfig id loggerConfig logsPrefix
        liftIO $ setLocaleEncoding utf8

<<<<<<< HEAD
    let pongEnabled = True

    stopper <- listen (AtPort 3456)
        [ Listener $
            \(Ping mid) -> do
                logMeasure PingReceived mid
                when pongEnabled $ do
                    logMeasure PongSent mid
                    reply $ Pong mid
        ]
    wait (for 10 sec)
    stopper
=======
        stopper <- listen (AtPort port)
            [ Listener $
                \(Ping mid) -> do
                    logMeasure PingReceived mid
                    when (not noPong) $ do
                        logMeasure PongSent mid
                        reply $ Pong mid
            ]
        wait (for duration sec)
        stopper
>>>>>>> ac41cb5d

  where
    runNode name = runTimedIO . usingLoggerName name . runTransfer . runDialog BinaryP<|MERGE_RESOLUTION|>--- conflicted
+++ resolved
@@ -1,10 +1,4 @@
-<<<<<<< HEAD
-import           Control.Monad            (when)
-import           Control.Monad.Trans      (liftIO)
-import           GHC.IO.Encoding          (setLocaleEncoding, utf8)
-=======
 module Main where
->>>>>>> ac41cb5d
 
 import           Control.Monad              (when)
 import           Control.Monad.Trans        (liftIO)
@@ -38,20 +32,6 @@
             traverseLoggerConfig id loggerConfig logsPrefix
         liftIO $ setLocaleEncoding utf8
 
-<<<<<<< HEAD
-    let pongEnabled = True
-
-    stopper <- listen (AtPort 3456)
-        [ Listener $
-            \(Ping mid) -> do
-                logMeasure PingReceived mid
-                when pongEnabled $ do
-                    logMeasure PongSent mid
-                    reply $ Pong mid
-        ]
-    wait (for 10 sec)
-    stopper
-=======
         stopper <- listen (AtPort port)
             [ Listener $
                 \(Ping mid) -> do
@@ -62,7 +42,6 @@
             ]
         wait (for duration sec)
         stopper
->>>>>>> ac41cb5d
 
   where
     runNode name = runTimedIO . usingLoggerName name . runTransfer . runDialog BinaryP