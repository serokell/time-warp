{-# LANGUAGE DeriveAnyClass        #-}
{-# LANGUAGE DeriveGeneric         #-}
{-# LANGUAGE FlexibleInstances     #-}
{-# LANGUAGE MultiParamTypeClasses #-}
{-# LANGUAGE TupleSections         #-}
{-# LANGUAGE TypeFamilies          #-}

module Main
    ( main
    , yohohoScenario
--    , rpcScenario
    , transferScenario
    , proxyScenario
    , slowpokeScenario
    , closingServerScenario
--    , runEmulation
--    , runReal
    ) where

import           Control.Concurrent.MVar           (newEmptyMVar, putMVar, takeMVar)
import           Control.Concurrent.STM.TVar       (modifyTVar, newTVar, readTVar)
import           Control.Exception                 (bracket_)
import           Control.Monad                     (forM_, replicateM_, when)
import           Control.Monad.STM                 (atomically)
import           Control.Monad.Trans               (MonadIO (liftIO))

import           Data.Binary                       (Binary, Get, Put, get, put)
import           Data.Conduit                      (yield, (=$=))
import qualified Data.Conduit.List                 as CL
import           Data.Conduit.Serialization.Binary (conduitGet, conduitPut)
import           Data.Data                         (Data)
import           Data.MessagePack                  (MessagePack (..))
import           Data.Void                         (Void)
import           Data.Word                         (Word16)
import           Formatting                        (sformat, shown, string, (%))
import           GHC.Generics                      (Generic)

import           System.Log.Logger                 (removeAllHandlers)

import           Control.TimeWarp.Logging          (Severity (Debug), initLogging,
                                                    initLoggingFromYaml, logDebug,
                                                    logError, logInfo, usingLoggerName)
import           Control.TimeWarp.Rpc              (BinaryP (..), Binding (..),
                                                    Listener (..), ListenerH (..),
                                                    Message, MonadTransfer (..),
                                                    NetworkAddress, Port, listen, listenH,
                                                    listenR, localhost, reply, replyRaw,
                                                    runDialog, runTransfer, runTransferS,
                                                    send, sendH, sendR, transferSettings,
                                                    _reconnectPolicy)
import           Control.TimeWarp.Timed            (MonadTimed (wait), Second, after, for,
                                                    fork_, interval, ms, runTimedIO,
                                                    schedule, sec, sec', till)

-- use ghci; this is only for logger debugging
main :: IO ()
main = bracket_ (initLoggingFromYaml "logger-config-example.yaml")
                removeAllHandlers
                testLogging
  where
    testLogging = usingLoggerName "node" $ do
        logInfo  "patak"
        logDebug "skovoroda"
        logError "BARDAQ"


{-
runReal :: MsgPackRpc a -> IO a
runReal = runMsgPackRpc

runEmulation :: PureRpc IO a -> IO a
runEmulation scenario = do
    gen <- newStdGen
    runPureRpc delays gen scenario
  where
    delays :: Microsecond
    delays = interval 50 ms
-}

-- * data types

data Ping = Ping
    deriving (Generic, Data, Binary, MessagePack, Message)

data Pong = Pong
    deriving (Generic, Data, Binary, MessagePack, Message)

instance Message Void

data EpicRequest = EpicRequest
    { num :: Int
    , msg :: String
    } deriving (Generic, Data, Binary, MessagePack)

instance Message EpicRequest


-- * scenarios

guy :: Word16 -> NetworkAddress
guy = (localhost, ) . guysPort

guysPort :: Word16 -> Port
guysPort = (+10000)

-- Emulates dialog of two guys, maybe several times, in parallel:
-- 1: Ping
-- 2: Pong
-- 1: EpicRequest ...
-- 2: <prints result>
yohohoScenario :: IO ()
yohohoScenario = runTimedIO $ do
    initLogging Debug
    (saveWorker, killWorkers) <- runNode "-" workersManager

    -- guy 1
<<<<<<< HEAD
    runNode "guy.1" . fork_ $ do
        saveWorker $ listen (AtPort $ guysPort 1)
=======
    usingLoggerName "guy.1" . runTransfer . runDialog packing . fork_ $ do
        saveWorker $ listen (AtConnTo $ guy 2)
>>>>>>> 42bd7e3d
            [ Listener $ \Pong ->
              do logDebug "Got Pong!"
                 reply $ EpicRequest 14 " men on the dead man's chest"
            ]
        -- guy 1 initiates dialog
        wait (for 100 ms)
        replicateM_ 2 $ do
            send (guy 2) Ping
            logInfo "Sent"


    -- guy 2
    runNode "guy.2" . fork_ $ do
        saveWorker $ listen (AtPort $ guysPort 2)
            [ Listener $ \Ping ->
              do logDebug "Got Ping!"
<<<<<<< HEAD
                 send (guy 1) Pong
            ]
        saveWorker $ listen (AtConnTo $ guy 1)
            [ Listener $ \EpicRequest{..} ->
=======
                 reply Pong
            , Listener $ \EpicRequest{..} ->
>>>>>>> 42bd7e3d
              do logDebug "Got EpicRequest!"
                 wait (for 0.1 sec')
                 logInfo $ sformat (shown%string) (num + 1) msg
            ]

    wait (till finish)
    runNode "-" killWorkers
    wait (for 120 ms)
  where
    finish :: Second
    finish = 5

    runNode name = usingLoggerName name . runTransfer . runDialog BinaryP


-- | Example of `Transfer` usage
transferScenario :: IO ()
transferScenario = runTimedIO $ do
    initLogging Debug
    (saveWorker, killWorkers) <- runNode "-" workersManager

    runNode "node.server" $
        let listener req = do
                logInfo $ sformat ("Got "%shown) req
                replyRaw $ yield (put $ sformat "Ok!") =$= conduitPut
        in  saveWorker $ listenRaw (AtPort 1234) $
                conduitGet decoder =$= CL.mapM_ listener

    wait (for 100 ms)

    runNode "node.client-1" $
        schedule (after 200 ms) $ do
            saveWorker $ listenRaw (AtConnTo (localhost, 1234)) $
                    conduitGet get =$= CL.mapM_ logInfo
            forM_ ([1..5] :: [Int]) $ \i ->
                sendRaw (localhost, 1234) $ yield i
                                         =$= CL.map Left
                                         =$= CL.map encoder
                                         =$= conduitPut
--                                     =$= awaitForever (\m -> yield "trash" >> yield m)

    runNode "node.client-2" $
        schedule (after 200 ms) $ do
            sendRaw (localhost, 1234) $  CL.sourceList ([1..5] :: [Int])
                                     =$= CL.map (, -1)
                                     =$= CL.map Right
                                     =$= CL.map encoder
                                     =$= conduitPut
            saveWorker $ listenRaw (AtConnTo (localhost, 1234)) $
                conduitGet get =$= CL.mapM_ logInfo

    wait (for 1000 ms)
    runNode "-" killWorkers
    wait (for 110 ms)
  where
    runNode name = usingLoggerName name . runTransfer

    decoder :: Get (Either Int (Int, Int))
    decoder = do
        magic <- get
        when (magic /= magicVal) $
            fail "Missed magic constant!"
        get

    encoder :: Either Int (Int, Int) -> Put
    encoder d = put magicVal >> put d

    magicVal :: Int
    magicVal = 234

{-
rpcScenario :: IO ()
rpcScenario = runTimedIO $ do
    liftIO $ initLogging ["server", "cli"] Debug
    usingLoggerName "server" . runTransfer . runBinaryDialog . runRpc $
        work (till finish) $
            serve 1234
                [ Method $ \Ping -> do
                  do logInfo "Got Ping! Wait a sec..."
                     wait (for 1000 ms)
                     logInfo "Replying"
                     return Pong
                ]

    wait (for 100 ms)
    usingLoggerName "client" . runTransfer . runBinaryDialog . runRpc $ do
        Pong <- call (localhost, 1234) Ping
        logInfo "Got Pong!"
    return ()
  where
    finish :: Second
    finish = 5

-}

-- * Blind proxy scenario, illustrates work with headers and raw data.
proxyScenario :: IO ()
proxyScenario = runTimedIO $ do
    liftIO $ initLogging Debug
    (saveWorker, killWorkers) <- runNode "-" workersManager

    lock <- liftIO newEmptyMVar
    let sync act = liftIO (putMVar lock ()) >> act >> liftIO (takeMVar lock)

    -- server
    runNode "server" . fork_ $
        saveWorker $ listenH (AtPort 5678)
            [ ListenerH $ \(h, EpicRequest{..}) -> sync . logInfo $
                sformat ("Got request!: "%shown%" "%shown%"; h = "%shown)
                num msg (int h)
            ]

    -- proxy
    runNode "proxy" . fork_ $
        saveWorker $ listenR (AtPort 1234)
            [ ListenerH $ \(h, EpicRequest _ _) -> sync . logInfo $
                sformat ("Proxy! h = "%shown) h
            ]
            $ \(h, raw) -> do
                when (int h < 5) $ do
                    sendR (localhost, 5678) (int h) raw
                    sync $ logInfo $ sformat ("Resend "%shown) h
                return $ even h


    wait (for 100 ms)

    -- client
    runNode "client" . fork_  $
        forM_ [1..10] $
            \i -> sendH (localhost, 1234) (int i) $ EpicRequest 34 "lol"

    wait (till finish)
    runNode "-" killWorkers
    wait (for 90 ms)
  where
    finish :: Second
    finish = 1

    runNode name = usingLoggerName name . runTransfer . runDialog BinaryP

    int :: Int -> Int
    int = id


-- | Slowpoke server scenario
slowpokeScenario :: IO ()
slowpokeScenario = runTimedIO $ do
    initLogging Debug
    (saveWorker, killWorkers) <- runNode "-" workersManager

    runNode "server" . fork_ $ do
        wait (for 3 sec)
        saveWorker $ listen (AtPort 1234)
            [ Listener $ \Ping -> logDebug "Got Ping!"
            ]

    runNode "client" . fork_ $ do
        wait (for 100 ms)
        replicateM_ 3 $ send (localhost, 1234) Ping

    wait (till finish)
    runNode "-" killWorkers
    wait (for 100 ms)
  where
    runNode name = usingLoggerName name . runTransferS settings . runDialog BinaryP

    finish :: Second
    finish = 5

    settings = transferSettings
        { _reconnectPolicy = \failsInRow -> return $
            if failsInRow < 5 then Just (interval 1 sec) else Nothing
        }

closingServerScenario :: IO ()
closingServerScenario = runTimedIO $ do
    initLogging Debug
    (saveWorker, killWorkers) <- runNode "-" workersManager

    runNode "server" . fork_ $
        saveWorker $ listen (AtPort 1234) []

    wait (for 100 ms)

    runNode "client" $
        replicateM_ 3 $ do
            closer <- listen (AtConnTo (localhost, 1234)) []
            wait (for 500 ms)
            closer

    wait (till finish)
    runNode "-" killWorkers
    wait (for 100 ms)
  where
    runNode name = usingLoggerName name . runTransfer . runDialog BinaryP

    finish :: Second
    finish = 3


workersManager :: MonadIO m => m (m (m ()) -> m (), m ())
workersManager = do
    t <- liftIO . atomically $ newTVar []
    let saveWorker action = do
            closer <- action
            liftIO . atomically $ modifyTVar t (closer:)
        killWorkers = sequence_ =<< liftIO (atomically $ readTVar t)
    return (saveWorker, killWorkers)<|MERGE_RESOLUTION|>--- conflicted
+++ resolved
@@ -114,13 +114,8 @@
     (saveWorker, killWorkers) <- runNode "-" workersManager
 
     -- guy 1
-<<<<<<< HEAD
     runNode "guy.1" . fork_ $ do
         saveWorker $ listen (AtPort $ guysPort 1)
-=======
-    usingLoggerName "guy.1" . runTransfer . runDialog packing . fork_ $ do
-        saveWorker $ listen (AtConnTo $ guy 2)
->>>>>>> 42bd7e3d
             [ Listener $ \Pong ->
               do logDebug "Got Pong!"
                  reply $ EpicRequest 14 " men on the dead man's chest"
@@ -137,15 +132,8 @@
         saveWorker $ listen (AtPort $ guysPort 2)
             [ Listener $ \Ping ->
               do logDebug "Got Ping!"
-<<<<<<< HEAD
-                 send (guy 1) Pong
-            ]
-        saveWorker $ listen (AtConnTo $ guy 1)
-            [ Listener $ \EpicRequest{..} ->
-=======
                  reply Pong
             , Listener $ \EpicRequest{..} ->
->>>>>>> 42bd7e3d
               do logDebug "Got EpicRequest!"
                  wait (for 0.1 sec')
                  logInfo $ sformat (shown%string) (num + 1) msg
